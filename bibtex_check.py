#!/usr/bin/env python3

"""
BibTeX check on missing fields and consistent name conventions (no BibTeX validator),
especially developed for requirements in Computer Science.
"""
import string
import re
import sys
from optparse import OptionParser
from datetime import datetime
import dateutil.parser
from unidecode import unidecode


__author__ = "Benjamin Steinwender"
__version__ = "0.6.0"
__credits__ = ["BibLaTeX Check by Pez Cuckow", "BibTex Check 0.2.0 by Fabian Beck"]
__license__ = "MIT"

####################################################################
# Properties (please change according to your needs)
####################################################################

# links
citeulikeUsername = ""  # if no username is profided, no CiteULike links appear
citeulikeHref = "http://www.citeulike.org/user/" + citeulikeUsername + "/article/"
scholarHref = "http://scholar.google.de/scholar?hl=en&q="
webSearchHref = "https://duckduckgo.com/?q="
dblpHref = "http://dblp.org/search/index.php#query="

# fields that are required for a specific type of entry
requiredFields = {
    "article": ["author", "title", "journal", "year", "volume"],
    "book": ["author/editor", "title", "publisher", "year"],
    "booklet": ["author/editor", "title", "year", "howpublished"],
    "conference": "inproceedings",
    "inbook": ["author/editor", "title", "chapter/pages", "publisher", "year"],
    "incollection": ["author", "title", "booktitle", "publisher", "year"],
    "inproceedings": ["author", "title", "booktitle", "year"],
    "manual": ["title", "year"],
    "mastersthesis": ["author", "title", "school", "year"],
    "misc": ["author/organization", "title", "year"],
    "phdthesis": ["author", "title", "school", "year"],
    "proceedings": ["title", "year"],
    "techreport": ["author", "title", "institution", "year"],
    "unpublished": ["author", "title", "note", "year"],

    "electronic": ["author/organization", "title", "url", "year"],
    "standard": ["title", "organization/institution"],
    "patent": ["nationality", "number", "year/yearfiled"],
}

####################################################################


#####
print("INFO: Python version " + str(sys.version_info[0]) + "." + str(sys.version_info[1]) + "." + str(sys.version_info[2]))

# Parse options
parser = OptionParser()

parser.add_option("-b", "--bib", dest="bibFile",
                  help="Bib File", metavar="input.bib", default="input.bib")
parser.add_option("-a", "--aux", dest="auxFile",
                  help="Aux File", metavar="input.aux", default="input.aux")
parser.add_option("-o", "--output", dest="htmlOutput",
                  help="HTML Output File", metavar="output.html")
parser.add_option("-c", "--config", dest="config",
                  help="Config file", metavar="config.json5")
parser.add_option("-v", "--view", dest="view", action="store_true",
                  help="Open in Browser")
parser.add_option("-N", "--no-console", dest="no_console", action="store_true",
                  help="Do not print problems to console")

(options, args) = parser.parse_args()

auxFile = options.auxFile
bibFile = options.bibFile
htmlOutput = options.htmlOutput
configFile = options.config
view = options.view
toconsole = not options.no_console

# Find used referenced IDs only
used_cits = set()
try:
    fInAux = open(auxFile, 'r', encoding="utf8")
    for line in fInAux:
        if line.startswith("\\citation"):
            citations = line.split("{")[1].rstrip("} \n").split(", ")
            for cit in citations:
                if cit != "":
                    used_cits.add(cit)
    fInAux.close()
except IOError as e:
    print("INFO: Aux file '" + auxFile +
          "' doesn't exist -> not restricting entries")

try:
    fIn = open(bibFile, 'r', encoding="utf8")
except IOError as e:
    print("ERROR: Input bib file '" + bibFile +
          "' doesn't exist or is not readable")
    sys.exit(-1)

# Load config file
if configFile:
    try:
        import json5 as json
    except ImportError:
        print("INFO: json5 not installed, trying to use json")
        import json
    with open(configFile) as config:
        data = json.load(config)
    requiredFields = data["requiredFields"]

# Go through and check all references
completeEntry = ""
currentId = ""
citations = []
currentType = ""
currentArticleId = ""
currentTitle = ""
fields = []
problems = []
subproblems = []

counterMissingFields = 0
counterFlawedNames = 0
counterWrongTypes = 0
counterNonUniqueId = 0

removePunctuationMap = dict((ord(char), None) for char in string.punctuation)

lineNo = 0
for line in fIn:
    lineNo += 1
    line = line.strip("\n")
    if line.startswith("@"):
        # bib entry start
        if currentId in used_cits or not used_cits:
            if currentType in requiredFields:
                # resolve type
                while isinstance(requiredFields[currentType], str):
                    currentType = requiredFields[currentType]
                for field in requiredFields[currentType]:
                    # split alternative field combinations
                    # field = "author/editor"; fields might be [author, ...] or [editor, ...]
                    if not any(f in fields for f in field.split("/")):
                        subproblems.append(f"{currentType}: missing field '{field}'")
                        counterMissingFields += 1
            else:
                if currentType and currentType != "comment":
                    print(f"WARNING: Ignoring unspecified entry type {currentType}")
        else:
            subproblems = []

        # check if url is given, but no urldate
        if "url" in fields and "urldate" not in fields:
            subproblems.append("missing field 'urldate' when 'url' is given")
            counterMissingFields += 1

        # check if both url and doi are given
        if "url" in fields and "doi" in fields:
            subproblems.append("both 'url' and 'doi' given - only one recommended")
            counterFlawedNames += 1

        if currentId in used_cits or not used_cits:
            cleanedTitle = currentTitle.translate(removePunctuationMap)
            problem = "<div id='" + currentId + "' class='problem severe" + str(len(subproblems)) + "'>"
            problem += "<h2>" + currentId + " (" + currentType + ")</h2> "
            problem += "<div class='links'>"
            if citeulikeUsername:
<<<<<<< HEAD
                problem += "<a href='"+citeulikeHref+currentArticleId+"' target='_blank'>CiteULike</a>"
            problem += " | <a href='"+scholarHref+cleanedTitle+"' target='_blank'>Scholar</a>"
            problem += " | <a href='"+webSearchHref+cleanedTitle+"' target='_blank'>Web Search</a>"
            problem += " | <a href='"+dblpHref+cleanedTitle+"' target='_blank'>DBLP</a>"
=======
                problem += "<a href='" + citeulikeHref + currentArticleId + "' target='_blank'>CiteULike</a>"
            problem += " | <a href='" + scholarHref + cleanedTitle + "' target='_blank'>Scholar</a>"
            problem += " | <a href='" + googleHref + cleanedTitle + "' target='_blank'>Google</a>"
            problem += " | <a href='" + dblpHref + cleanedTitle + "' target='_blank'>DBLP</a>"
>>>>>>> 050ef493
            problem += "</div>"
            problem += "<div class='reference'>" + currentTitle + "</div>"
            problem += "<ul>"
            for subproblem in subproblems:
                problem += "<li>" + subproblem + "</li>"
                if toconsole:
                    try:
                        print("PROBLEM: " + currentId + " - " + subproblem)
                    except UnicodeEncodeError:
                        print(("PROBLEM: " + currentId + " - " + subproblem).encode('utf-8'))
            problem += "</ul>"
            problem += "<form class='problem_control'><label>checked</label><input type='checkbox' class='checked'/></form>"
            problem += "<div class='bibtex_toggle'>Current BibTeX Entry</div>"
            problem += "<div class='bibtex'>" + completeEntry + "</div>"
            problem += "</div>"
            problems.append(problem)
        fields = []
        subproblems = []
        currentId = line.split("{")[1].rstrip(",\n").lower().strip()
        if currentId in citations:
            subproblems.append("non-unique id: '" + currentId + "'")
            counterNonUniqueId += 1
        else:
            citations.append(currentId)
        currentType = line.split("{")[0].strip("@ ").lower()
        completeEntry = line + "<br />"
        if currentId == '':
            subproblems.append(f"line {lineNo}: missing bibkey for {currentType} found")
            counterFlawedNames += 1
    else:
        # bib entry contents
        if line != "":
            completeEntry += line + "<br />"
        if currentId in used_cits or not used_cits:
            if "=" in line:
                # bibtex is case sensitive
                field = line.split("=")[0].strip().lower()
                fields.append(field)
                value = line.split("=")[1].strip("{} ,\n")
                if value == "null":
                    subproblems.append(f"value of field {field} is null")
                    counterMissingFields += 1
                if field == "author":
                    # check correct author format
                    authors = value.split(" and ")
                    for a in authors:
                        if a.count(',') > 1:
                            subproblems.append("flawed name: author with more than 1 comma found '" + value + "'")
                            counterFlawedNames += 1
                    currentAuthor = filter(lambda x: not (x in "\\\"{}"), authors[0])
                    # check whether author name has curly braces
                    if "{" in value or "}" in value:
                        subproblems.append("authors field has curly braces {} - not needed")
                        counterFlawedNames += 1
                    # check whether author name is part of bibkey
                    firstAuthor = authors[0]
                    if "," in firstAuthor:
                        firstAuthorLastname = firstAuthor.split(",")[0].strip("{} ,\n")
                    else:
                        firstAuthorLastname = firstAuthor.split(" ")[-1].strip("{} ,\n")
                    firstAuthorLastname = firstAuthorLastname.replace("ä", "ae").replace("ö", "oe").replace("ü", "ue")
                    firstAuthorLastname = unidecode(firstAuthorLastname).lower().replace(" ", "").replace(".", "").replace("'", "")
                    if firstAuthorLastname not in currentId and firstAuthorLastname.replace("-", "") not in currentId:
                        subproblems.append(f"first authors last name '{firstAuthorLastname}' not part of bib-key")
                        counterFlawedNames += 1
                if field == "year":
                    # check year is 4-digit and in valid range
                    minyear = 1900
                    maxyear = int(datetime.now().year) + 1
                    try:
                        if not minyear < int(value) <= maxyear:
                            subproblems.append(f"year must be in range of ({minyear}, {maxyear})")
                            counterFlawedNames += 1
                    except ValueError as e:
                        subproblems.append(f"failed to parse year '{value}'")
                        counterFlawedNames += 1
                    # check year is contained in bib-key
                    if value not in currentId:
                        subproblems.append("year is not part of bib-key")
                        counterFlawedNames += 1
                if field == "pages":
                    if value.startswith("1--"):
                        subproblems.append(f"pages '{value}' is most likey not correct: check that your reference really starts on page 1")
                if field == "urldate":
                    # check urldate is iso-formatted
                    try:
                        urldate = dateutil.parser.parse(value)
                    except ValueError as e:
                        subproblems.append(f"urldate '{value}' is not formatted according to ISO 8601")
                        counterFlawedNames += 1
                if field == "citeulike-article-id":
                    currentArticleId = value
                if field == "title":
                    currentTitle = re.sub(r'[}{]', r'', value)
                if field == "doi":
                    # must not contain http
                    if value.startswith("http"):
                        subproblems.append("DOI '" + value + "' must not start with http - only the numeric part is sufficient")
                        counterDocumentLinkErrors += 1

                ###############################################################
                # Checks (please (de)activate/extend to your needs)
                ###############################################################

                # check if type 'proceedings' might be 'inproceedings'
                if currentType == "proceedings" and field == "pages":
                    subproblems.append("wrong type: maybe should be 'inproceedings' because entry has page numbers")
                    counterWrongTypes += 1

                # check if abbreviations are used in journal titles
                if currentType == "article" and field == "journal":
                    if "." in line:
                        subproblems.append("flawed name: abbreviated journal title '" + value + "'")
                        counterFlawedNames += 1

            ###############################################################

fIn.close()


problemCount = counterMissingFields + counterFlawedNames + counterWrongTypes + counterNonUniqueId

# Write out our HTML file
if htmlOutput:
    html = open(htmlOutput, 'w', encoding="utf8")
    html.write("""<!doctype html>
<html>
<head>
<meta http-equiv="Content-Type" content="text/html; charset=utf-8"/>
<title>BibTeX Check</title>
<style>
body {
    font-family: Calibri, Arial, Sans;
    padding: 10px;
    width: 1030px;
    margin: 10px auto;
    border-top: 1px solid black;
}

#title {
    width: 720px;
    border-bottom: 1px solid black;
}

#title h1 {
    margin: 10px 0px;
}

#title h1 a {
    color: black;
    text-decoration: none;
}

#control {
    clear: both;
}

#search {
    float: left;
}

#search input {
    width: 300px;
    font-size: 14pt;
}

#mode {
    text-align: right;
}

#mode label:first-child {
    font-weight: bold;
}

#mode input {
    margin-left: 20px;
}

.info {
    margin-top: 10px;
    padding: 10px;
    background: #FAFADD;
    width: 250px;
    float: right;
    box-shadow: 1px 1px 1px 1px #ccc;
    clear: both;
}

.info h2 {
    font-size: 12pt;
    padding: 0px;
    margin: 0px;
}

.problem {
    margin-top: 10px;
    margin-bottom: 10px;
    padding: 10px;
    background: #FFBBAA;
    counter-increment: problem;
    width: 700px;
    border: 1px solid #993333;
    border-left: 5px solid #993333;
    box-shadow: 1px 1px 1px 1px #ccc;
    float: left;
}

.active {
    box-shadow: 5px 5px 3px 3px #ccc;
    position: relative;
    top: -2px;
}

.severe0 {
    background: #FAFAFA;
    border: 1px solid black;
    border-left: 5px solid black;
}

.severe1 {
    background: #FFEEDD;
}

.severe2 {
    background: #FFDDCC;
}

.severe3 {
    background: #FFCCBB;
}

.problem_checked {
    border: 1px solid #339933;
    border-left: 5px solid #339933;
}

.problem h2:before {
    content: counter(problem) ". "; color: gray;
}

.problem h2 {
    font-size: 12pt;
    padding: 0px;
    margin: 0px;
}

.problem .links {
    float: right;
    position:relative;
    top: -22px;
}

.problem .links a {
    color: #3333CC;
}

.problem .links a:visited {
    color: #666666;
}

.problem .reference {
    clear: both;
    font-size: 9pt;
    margin-left: 20px;
    font-style:italic;
    font-weight:bold;
}

.problem ul {
    clear: both;
}

.problem .problem_control {
    float: right;
    margin: 0px;
    padding: 0px;
}

.problem .bibtex_toggle{
    text-decoration: underline;
    font-size: 9pt;
    cursor: pointer;
    padding-top: 5px;
}

.problem .bibtex {
    margin-top: 5px;
    font-family: Monospace;
    font-size: 8pt;
    display: none;
    border: 1px solid black;
    background-color: #FFFFFF;
    padding: 5px;
}
</style>
<script src="http://ajax.googleapis.com/ajax/libs/jquery/1.5/jquery.min.js"></script>
<script>

function isInProblemMode() {
    return $('#mode_problems:checked').val() == 'problems'
}

function update() {
    $('.problem').hide();
    $('.problem[id*='+$('#search input').val()+']').show();
    $('.problem .checked').each(function () {
        if ($(this).attr('checked')) {
            $(this).parents('.problem').addClass('problem_checked');
        } else {
            $(this).parents('.problem').removeClass('problem_checked');
        }
    });
    if (isInProblemMode()) {
        $('.severe0').hide();
        $('.problem_checked').hide();
    }
}

$(document).ready(function(){

    $(".bibtex_toggle").click(function(event){
        event.preventDefault();
        $(this).next().slideToggle();
    });

    $('#search input').live('input', function() {
        update();
    });

    $('#mode input').change(function() {
        update();
    });

    $("#uncheck_button").click(function(){
        $('.problem .checked').attr('checked',false);
        localStorage.clear();
        update();
    });

    $('.problem a').mousedown(function(event) {
        $('.problem').removeClass('active');
        $(this).parents('.problem').addClass('active');
    });

    $('.problem .checked').change(function(event) {
        var problem = $(this).parents('.problem');
        problem.toggleClass('problem_checked');
        var checked = problem.hasClass('problem_checked');
        localStorage.setItem(problem.attr('id'),checked);
        if (checked && isInProblemMode()) {
            problem.slideUp();
        }
    });

    $('.problem .checked').each(function () {
        $(this).attr('checked',localStorage.getItem($(this).parents('.problem').attr('id'))=='true');
    });
    update();
});

</script>
</head>
<body>
<div id="title">
<h1><a href='http://github.com/auge/BibTeX-Check'>BibTeX Check</a></h1>
<div id="control">
<form id="search"><input placeholder="search entry ID ..."/></form>
<form id="mode">
<label>show entries:</label>
<input type = "radio"
                 name = "mode"
                 id = "mode_problems"
                 value = "problems"
                 checked = "checked" />
          <label for = "mode_problems">problems</label>
          <input type = "radio"
                 name = "mode"
                 id = "mode_all"
                 value = "all" />
          <label for = "mode_all">all</label>
<input type="button" value="uncheck all" id="uncheck_button"></button>
</form>
<br style="clear: both; " />
</div>
</div>
""")
    html.write("<div class='info'><h2>Info</h2><ul>")
    html.write("<li>bib file: " + bibFile + "</li>")
    html.write("<li>aux file: " + auxFile + "</li>")
    html.write("<li># entries: " + str(len(problems)) + "</li>")
    html.write("<li># problems: " + str(problemCount) + "</li><ul>")
    html.write("<li># missing fields: " + str(counterMissingFields) + "</li>")
    html.write("<li># flawed names: " + str(counterFlawedNames) + "</li>")
    html.write("<li># wrong types: " + str(counterWrongTypes) + "</li>")
    html.write("<li># non-unique id: " + str(counterNonUniqueId) + "</li>")
    html.write("</ul></ul></div>")

    problems.sort()
    for problem in problems:
        html.write(problem)
    html.write("</body></html>")
    html.close()

    if view:
        import webbrowser
        webbrowser.open(html.name)

    print(f"SUCCESS: Report {htmlOutput} has been generated")

if problemCount > 0:
    print(f"PROBLEM: Found {problemCount} problems.")
    sys.exit(-1)

print(f"INFO: done.")<|MERGE_RESOLUTION|>--- conflicted
+++ resolved
@@ -172,17 +172,10 @@
             problem += "<h2>" + currentId + " (" + currentType + ")</h2> "
             problem += "<div class='links'>"
             if citeulikeUsername:
-<<<<<<< HEAD
-                problem += "<a href='"+citeulikeHref+currentArticleId+"' target='_blank'>CiteULike</a>"
-            problem += " | <a href='"+scholarHref+cleanedTitle+"' target='_blank'>Scholar</a>"
-            problem += " | <a href='"+webSearchHref+cleanedTitle+"' target='_blank'>Web Search</a>"
-            problem += " | <a href='"+dblpHref+cleanedTitle+"' target='_blank'>DBLP</a>"
-=======
                 problem += "<a href='" + citeulikeHref + currentArticleId + "' target='_blank'>CiteULike</a>"
             problem += " | <a href='" + scholarHref + cleanedTitle + "' target='_blank'>Scholar</a>"
-            problem += " | <a href='" + googleHref + cleanedTitle + "' target='_blank'>Google</a>"
+            problem += " | <a href='" + googleHref + cleanedTitle + "' target='_blank'>Web Search</a>"
             problem += " | <a href='" + dblpHref + cleanedTitle + "' target='_blank'>DBLP</a>"
->>>>>>> 050ef493
             problem += "</div>"
             problem += "<div class='reference'>" + currentTitle + "</div>"
             problem += "<ul>"
